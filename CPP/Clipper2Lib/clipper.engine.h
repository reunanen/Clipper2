/*******************************************************************************
* Author    :  Angus Johnson                                                   *
* Version   :  Clipper2 - beta                                                 *
* Date      :  26 July 2022                                                    *
* Website   :  http://www.angusj.com                                           *
* Copyright :  Angus Johnson 2010-2022                                         *
* Purpose   :  This is the main polygon clipping module                        *
* License   :  http://www.boost.org/LICENSE_1_0.txt                            *
*******************************************************************************/

#ifndef clipper_engine_h
#define clipper_engine_h

#define CLIPPER2_VERSION "1.0.0"

#include <cstdlib>
#include <queue>
#include <stdexcept>
#include <vector>
#include "clipper.core.h"

namespace Clipper2Lib {

	struct Scanline;
	struct IntersectNode;
	struct Active;
	struct Vertex;
	struct LocalMinima;
	struct OutRec;
	struct Joiner;

	//Note: all clipping operations except for Difference are commutative.
	enum class ClipType { None, Intersection, Union, Difference, Xor };
	
	enum class PathType { Subject, Clip };

	//By far the most widely used filling rules for polygons are EvenOdd
	//and NonZero, sometimes called Alternate and Winding respectively.
	//https://en.wikipedia.org/wiki/Nonzero-rule
	enum class FillRule { EvenOdd, NonZero, Positive, Negative };

	enum class VertexFlags : uint32_t {
		None = 0, OpenStart = 1, OpenEnd = 2, LocalMax = 4, LocalMin = 8
	};

	constexpr enum VertexFlags operator &(enum VertexFlags a, enum VertexFlags b) 
	{
		return (enum VertexFlags)(uint32_t(a) & uint32_t(b));
	}

	constexpr enum VertexFlags operator |(enum VertexFlags a, enum VertexFlags b) 
	{
		return (enum VertexFlags)(uint32_t(a) | uint32_t(b));
	}

	struct Vertex {
		Point64 pt;
		Vertex* next = nullptr;
		Vertex* prev = nullptr;
		VertexFlags flags = VertexFlags::None;
	};

	struct OutPt {
		Point64 pt;
		OutPt*	next = nullptr;
		OutPt*	prev = nullptr;
		OutRec* outrec;
		Joiner* joiner = nullptr;

		OutPt(const Point64& pt_, OutRec* outrec_): pt(pt_), outrec(outrec_) {
			next = this;
			prev = this;
		}
	};

	template <typename T>
	class PolyPath;

	using PolyPath64 = PolyPath<int64_t>;
	using PolyPathD = PolyPath<double>;

	template <typename T>
	using PolyTree = PolyPath<T>;
	using PolyTree64 = PolyTree<int64_t>;
	using PolyTreeD = PolyTree<double>;

	struct OutRec;
	typedef std::vector<OutRec*> OutRecList;

	//OutRec: contains a path in the clipping solution. Edges in the AEL will
	//have OutRec pointers assigned when they form part of the clipping solution.
	struct OutRec {
		size_t idx = 0;
		OutRec* owner = nullptr;
		OutRecList* splits = nullptr;
		Active* front_edge = nullptr;
		Active* back_edge = nullptr;
		OutPt* pts = nullptr;
		PolyPath64* polypath = nullptr;
		Rect64 bounds = {};
		Path64 path;
		bool is_open = false;
		~OutRec() { if (splits) delete splits; };
	};

	///////////////////////////////////////////////////////////////////
	//Important: UP and DOWN here are premised on Y-axis positive down
	//displays, which is the orientation used in Clipper's development.
	///////////////////////////////////////////////////////////////////
	
	struct Active {
		Point64 bot;
		Point64 top;
		int64_t curr_x = 0;		//current (updated at every new scanline)
		double dx = 0.0;
		int wind_dx = 1;			//1 or -1 depending on winding direction
		int wind_cnt = 0;
		int wind_cnt2 = 0;		//winding count of the opposite polytype
		OutRec* outrec = nullptr;
		//AEL: 'active edge list' (Vatti's AET - active edge table)
		//     a linked list of all edges (from left to right) that are present
		//     (or 'active') within the current scanbeam (a horizontal 'beam' that
		//     sweeps from bottom to top over the paths in the clipping operation).
		Active* prev_in_ael = nullptr;
		Active* next_in_ael = nullptr;
		//SEL: 'sorted edge list' (Vatti's ST - sorted table)
		//     linked list used when sorting edges into their new positions at the
		//     top of scanbeams, but also (re)used to process horizontals.
		Active* prev_in_sel = nullptr;
		Active* next_in_sel = nullptr;
		Active* jump = nullptr;
		Vertex* vertex_top = nullptr;
		LocalMinima* local_min = nullptr;  // the bottom of an edge 'bound' (also Vatti)
		bool is_left_bound = false;
	};

	struct LocalMinima {
		Vertex* vertex;
		PathType polytype;
		bool is_open;
		LocalMinima(Vertex* v, PathType pt, bool open) :
			vertex(v), polytype(pt), is_open(open){}
	};

	struct IntersectNode {
		Point64 pt;
		Active* edge1;
		Active* edge2;
		IntersectNode() : pt(Point64(0, 0)), edge1(NULL), edge2(NULL) {}
			IntersectNode(Active* e1, Active* e2, Point64& pt_) :
			pt(pt_), edge1(e1), edge2(e2)
		{
		}
	};

#ifdef USINGZ
	typedef void (*ZFillCallback)(const Point64& e1bot, const Point64& e1top, 
		const Point64& e2bot, const Point64& e2top, Point64& pt);
#endif

	// ClipperBase -------------------------------------------------------------

	namespace Internal { class ClipperBase final {
	private:
		ClipType cliptype_ = ClipType::None;
		FillRule fillrule_ = FillRule::EvenOdd;
		FillRule fillpos = FillRule::Positive;
		int64_t bot_y_ = 0;
		bool has_open_paths_ = false;
		bool minima_list_sorted_ = false;
		bool using_polytree_ = false;
		bool succeeded_ = true;
		Active *actives_ = nullptr;
		Active *sel_ = nullptr;
		Joiner *horz_joiners_ = nullptr;
		std::vector<LocalMinima*> minima_list_;		//pointers in case of memory reallocs
		std::vector<LocalMinima*>::iterator current_locmin_iter_;
		std::vector<Vertex*> vertex_lists_;
		std::priority_queue<int64_t> scanline_list_;
		std::vector<IntersectNode> intersect_nodes_; 
		std::vector<OutRec*> outrec_list_;				//pointers in case of memory reallocs
		std::vector<Joiner*> joiner_list_;				//pointers in case of memory reallocs
		void Reset();
		void InsertScanline(int64_t y);
		bool PopScanline(int64_t &y);
		bool PopLocalMinima(int64_t y, LocalMinima *&local_minima);
		void DisposeAllOutRecs();
		void DisposeVerticesAndLocalMinima();
		void AddLocMin(Vertex &vert, PathType polytype, bool is_open);
		bool IsContributingClosed(const Active &e) const;
		inline bool IsContributingOpen(const Active &e) const;
		void SetWindCountForClosedPathEdge(Active &edge);
		void SetWindCountForOpenPathEdge(Active &e);
		void InsertLocalMinimaIntoAEL(int64_t bot_y);
		void InsertLeftEdge(Active &e);
		inline void PushHorz(Active &e);
		inline bool PopHorz(Active *&e);
		inline OutPt* StartOpenPath(Active &e, const Point64& pt);
		inline void UpdateEdgeIntoAEL(Active *e);
		OutPt* IntersectEdges(Active &e1, Active &e2, const Point64& pt);
		inline void DeleteFromAEL(Active &e);
		inline void AdjustCurrXAndCopyToSEL(const int64_t top_y);
		void DoIntersections(const int64_t top_y);
		void AddNewIntersectNode(Active &e1, Active &e2, const int64_t top_y);
		bool BuildIntersectList(const int64_t top_y);
		void ProcessIntersectList();
		void SwapPositionsInAEL(Active& edge1, Active& edge2);
		OutPt* AddOutPt(const Active &e, const Point64& pt);
		bool TestJoinWithPrev1(const Active& e, int64_t curr_y);
		bool TestJoinWithPrev2(const Active& e, const Point64& curr_pt);
		bool TestJoinWithNext1(const Active& e, int64_t curr_y);
		bool TestJoinWithNext2(const Active& e, const Point64& curr_pt);

		OutPt* AddLocalMinPoly(Active &e1, Active &e2, 
			const Point64& pt, bool is_new = false);
		OutPt* AddLocalMaxPoly(Active &e1, Active &e2, const Point64& pt);
		void DoHorizontal(Active &horz);
		bool ResetHorzDirection(const Active &horz, const Active *max_pair,
			int64_t &horz_left, int64_t &horz_right);
		void DoTopOfScanbeam(const int64_t top_y);
		Active *DoMaxima(Active &e);
		void JoinOutrecPaths(Active &e1, Active &e2);
		void CompleteSplit(OutPt* op1, OutPt* op2, OutRec& outrec);
		bool ValidateClosedPathEx(OutPt*& outrec);
		void CleanCollinear(OutRec* outrec);
		void FixSelfIntersects(OutRec* outrec);
		OutPt* DoSplitOp(OutPt* outRecOp, OutPt* splitOp);
		Joiner* GetHorzTrialParent(const OutPt* op);
		bool OutPtInTrialHorzList(OutPt* op);
		void SafeDisposeOutPts(OutPt*& op);
		void SafeDeleteOutPtJoiners(OutPt* op);
		void AddTrialHorzJoin(OutPt* op);
		void DeleteTrialHorzJoin(OutPt* op);
		void ConvertHorzTrialsToJoins();
		void AddJoin(OutPt* op1, OutPt* op2);
		void DeleteJoin(Joiner* joiner);
		void ProcessJoinerList();
		OutRec* ProcessJoin(Joiner* joiner);
		bool ExecuteInternal(ClipType ct, FillRule ft, bool use_polytrees);
<<<<<<< HEAD
=======
		bool DeepCheckOwner(OutRec* outrec, OutRec* owner);
>>>>>>> ecd5e293
		void BuildPaths(Paths64& solutionClosed, Paths64* solutionOpen);
		void BuildTree(PolyPath64& polytree, Paths64& open_paths);
#ifdef USINGZ
		ZFillCallback zfill_func_ = nullptr; // custom callback 
		void SetZ(const Active& e1, const Active& e2, Point64& pt);
#endif
		void CleanUp();  // unlike Clear, CleanUp preserves added paths
	public:
		void AddPath(const Path64& path, PathType polytype, bool is_open);
		void AddPaths(const Paths64& paths, PathType polytype, bool is_open);

		bool Execute(ClipType clip_type,
			FillRule fill_rule, Paths64& solution_closed);
		bool Execute(ClipType clip_type,
			FillRule fill_rule, Paths64& solution_closed, Paths64& solution_open);
		bool Execute(ClipType clip_type,
			FillRule fill_rule, PolyTree64& polytree, Paths64& open_paths);
	public:
#ifdef USINGZ
		void ZFillFunction(ZFillCallback zFillFunc) { zfill_func_ = zFillFunc; }
#endif
		~ClipperBase();
		bool PreserveCollinear = true;
		bool ReverseSolution = false;
		void Clear();
	}; }

	// PolyPath / PolyTree --------------------------------------------------------

	//PolyTree: is intended as a READ-ONLY data structure for CLOSED paths returned
	//by clipping operations. While this structure is more complex than the
	//alternative Paths structure, it does preserve path 'ownership' - ie those
	//paths that contain (or own) other paths. This will be useful to some users.

	template <typename T>
	class PolyPath final {
	private:
		double scale_;
		Path<T> polygon_;
		std::vector<PolyPath*> childs_;
	protected:
		const PolyPath<T>* parent_;
		PolyPath(const PolyPath<T>* parent, 
			const Path<T>& path) : 
			scale_(parent->scale_), polygon_(path), parent_(parent){}
	public:

		explicit PolyPath(int precision = 0) // NB only for root node
		{  
			scale_ = std::pow(10, precision);
			parent_ = nullptr;
		}

		~PolyPath() { Clear(); };
		
		//https://en.cppreference.com/w/cpp/language/rule_of_three
		PolyPath(const PolyPath&) = delete;
		PolyPath& operator=(const PolyPath&) = delete;

		void Clear() { 
			for (PolyPath<T>* child : childs_) delete child;
			childs_.resize(0); 
		}

		void reserve(size_t size)
		{
			if (size > childs_.size()) childs_.reserve(size);
		}

		PolyPath<T>* AddChild(const Path<T>& path)
		{
			childs_.push_back(new PolyPath<T>(this, path));
			return childs_.back();
		}

		size_t ChildCount() const { return childs_.size(); }

		const PolyPath<T>* operator [] (size_t index) const { return childs_[index]; }

		const PolyPath<T>* parent() const { return parent_; }

		bool IsHole() const 
		{
			const PolyPath* pp = parent_;
			bool is_hole = pp;
			while (pp) {
				is_hole = !is_hole;
				pp = pp->parent_;
			}
			return is_hole;
		}

		const Path<T>& polygon() const { return polygon_; }

		const std::vector<PolyPath*>& childs() const { return childs_; }

		double Area() const
		{
			double result = Clipper2Lib::Area<T>(polygon_);
			for (const PolyPath<T>* child : childs_)
				result += child->Area();
			return result;
		}

	};


	void Polytree64ToPolytreeD(const PolyPath64& polytree, PolyPathD& result);


	class Clipper64
	{
	public:
		void AddSubject(const Paths64& subjects)
		{
			base.AddPaths(subjects, PathType::Subject, false);
		}
		void AddOpenSubject(const Paths64& open_subjects)
		{
			base.AddPaths(open_subjects, PathType::Subject, true);
		}
		void AddClip(const Paths64& clips)
		{
			base.AddPaths(clips, PathType::Clip, false);
		}

		bool Execute(ClipType clip_type,
			FillRule fill_rule, Paths64& closed_paths)
		{
			return base.Execute(clip_type, fill_rule, closed_paths);
		}

		bool Execute(ClipType clip_type,
			FillRule fill_rule, Paths64& closed_paths, Paths64& open_paths)
		{
			return base.Execute(clip_type, fill_rule, closed_paths, open_paths);
		}

		bool Execute(ClipType clip_type,
			FillRule fill_rule, PolyTree64& polytree, Paths64& open_paths)
		{
			return base.Execute(clip_type, fill_rule, polytree, open_paths);
		}

		void SetPreserveCollinear(bool preserve_collinear)
		{
			base.PreserveCollinear = preserve_collinear;
		}

		void SetReverseSolution(bool reverse_solution)
		{
			base.ReverseSolution = reverse_solution;
		}

	private:
		Internal::ClipperBase base;
	};

	class ClipperD {
	private:
		double scale_ = 1.0;
	public:
		explicit ClipperD(int precision = 0)
		{
			scale_ = std::pow(10, precision);
		}

		void AddSubject(const PathsD& subjects)
		{
			base.AddPaths(ScalePaths<int64_t, double>(subjects, scale_), PathType::Subject, false);
		}

		void AddOpenSubject(const PathsD& open_subjects)
		{
			base.AddPaths(ScalePaths<int64_t, double>(open_subjects, scale_), PathType::Subject, true);
		}

		void AddClip(const PathsD& clips)
		{
			base.AddPaths(ScalePaths<int64_t, double>(clips, scale_), PathType::Clip, false);
		}

		bool Execute(ClipType clip_type, FillRule fill_rule, PathsD& closed_paths)
		{
			Paths64 closed_paths64;
			if (!base.Execute(clip_type, fill_rule, closed_paths64)) return false;
			closed_paths = ScalePaths<double, int64_t>(closed_paths64, 1 / scale_);
			return true;
		}

		bool Execute(ClipType clip_type,
			FillRule fill_rule, PathsD& closed_paths, PathsD& open_paths)
		{
			Paths64 closed_paths64;
			Paths64 open_paths64;
			if (!base.Execute(clip_type,
				fill_rule, closed_paths64, open_paths64)) return false;
			closed_paths = ScalePaths<double, int64_t>(closed_paths64, 1 / scale_);
			open_paths = ScalePaths<double, int64_t>(open_paths64, 1 / scale_);
			return true;
		}

		bool Execute(ClipType clip_type,
			FillRule fill_rule, PolyTreeD& polytree, Paths64& open_paths)
		{
			PolyTree64 tree_result;
			if (!base.Execute(clip_type, fill_rule, tree_result, open_paths)) return false;;
			Polytree64ToPolytreeD(tree_result, polytree);
			return true;
		}

	private:
		Internal::ClipperBase base;
	};

}  // namespace 

#endif  // clipper_engine_h<|MERGE_RESOLUTION|>--- conflicted
+++ resolved
@@ -237,10 +237,7 @@
 		void ProcessJoinerList();
 		OutRec* ProcessJoin(Joiner* joiner);
 		bool ExecuteInternal(ClipType ct, FillRule ft, bool use_polytrees);
-<<<<<<< HEAD
-=======
 		bool DeepCheckOwner(OutRec* outrec, OutRec* owner);
->>>>>>> ecd5e293
 		void BuildPaths(Paths64& solutionClosed, Paths64* solutionOpen);
 		void BuildTree(PolyPath64& polytree, Paths64& open_paths);
 #ifdef USINGZ
