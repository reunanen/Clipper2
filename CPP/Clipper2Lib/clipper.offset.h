--- conflicted
+++ resolved
@@ -63,17 +63,11 @@
 	void OffsetPoint(PathGroup& group, Path64& path, size_t j, size_t& k);
 	void DoGroupOffset(PathGroup &group, double delta);
 public:
-<<<<<<< HEAD
 	ClipperOffset(double miter_limit = 2.0, 
 		double arc_tolerance = 0.0,
-		bool preserve_collinear = false, bool reverse_solution = false) :
-=======
-	ClipperOffset(double miter_limit = 2.0,
-		double arc_tolerance = 0.0, int precision = 2,
 		bool preserve_collinear = false, 
 		bool reverse_solution = false,
 		bool reverse_orientation = DEFAULT_ORIENTATION_IS_REVERSED) :
->>>>>>> 656ab109
 		miter_limit_(miter_limit), arc_tolerance_(arc_tolerance),
 		preserve_collinear_(preserve_collinear),
 		reverse_solution_(reverse_solution),
